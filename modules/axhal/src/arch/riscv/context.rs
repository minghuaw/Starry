--- conflicted
+++ resolved
@@ -1,10 +1,6 @@
 use core::arch::asm;
 use memory_addr::VirtAddr;
 use riscv::register::sstatus::{self, Sstatus};
-<<<<<<< HEAD
-
-=======
->>>>>>> 84b457ef
 include_asm_marcos!();
 
 /// General registers of RISC-V.
@@ -73,29 +69,6 @@
         trap_frame.sepc = app_entry;
         trap_frame.sstatus =
             unsafe { (*(&sstatus as *const Sstatus as *const usize) & !(1 << 8)) & !(1 << 1) };
-        unsafe {
-            // a0为参数个数
-            // a1存储的是用户栈底，即argv
-            trap_frame.regs.a0 = *(user_sp as *const usize);
-            trap_frame.regs.a1 = *(user_sp as *const usize).add(1) as usize;
-        }
-        trap_frame
-    }
-}
-
-impl TrapFrame {
-    fn set_user_sp(&mut self, user_sp: usize) {
-        self.regs.sp = user_sp;
-    }
-    /// 用于第一次进入应用程序时的初始化
-    pub fn app_init_context(app_entry: usize, user_sp: usize) -> Self {
-        let sstatus = sstatus::read();
-        // 当前版本的riscv不支持使用set_spp函数，需要手动修改
-        // 修改当前的sstatus为User，即是第8位置0
-        let mut trap_frame = TrapFrame::default();
-        trap_frame.set_user_sp(user_sp);
-        trap_frame.sepc = app_entry;
-        trap_frame.sstatus = unsafe { *(&sstatus as *const Sstatus as *const usize) & !(1 << 8) };
         unsafe {
             // a0为参数个数
             // a1存储的是用户栈底，即argv

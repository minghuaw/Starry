--- conflicted
+++ resolved
@@ -9,11 +9,7 @@
         #[cfg(feature = "syscall_net")]
         {
             if let Ok(net_syscall_id) = syscall_net::NetSyscallId::try_from(syscall_id) {
-<<<<<<< HEAD
                 axlog::info!("[syscall] id = {:#?}, args = {:?}, entry", net_syscall_id, args);
-=======
-                error!("[syscall] id = {:#?}, args = {:?}, entry", net_syscall_id, args);
->>>>>>> dd3913ec
                 break syscall_net::net_syscall(net_syscall_id, args);
             }
         }
@@ -21,11 +17,7 @@
         #[cfg(feature = "syscall_mem")]
         {
             if let Ok(mem_syscall_id) = syscall_mem::MemSyscallId::try_from(syscall_id) {
-<<<<<<< HEAD
                 axlog::info!("[syscall] id = {:#?}, args = {:?}, entry", mem_syscall_id, args);
-=======
-                error!("[syscall] id = {:#?}, args = {:?}, entry", mem_syscall_id, args);
->>>>>>> dd3913ec
                 break syscall_mem::mem_syscall(mem_syscall_id, args);
             }
         }
@@ -33,11 +25,7 @@
         #[cfg(feature = "syscall_fs")]
         {
             if let Ok(fs_syscall_id) = syscall_fs::FsSyscallId::try_from(syscall_id) {
-<<<<<<< HEAD
                 axlog::info!("[syscall] id = {:#?}, args = {:?}, entry", fs_syscall_id, args);
-=======
-                error!("[syscall] id = {:#?}, args = {:?}, entry", fs_syscall_id, args);
->>>>>>> dd3913ec
                 break syscall_fs::fs_syscall(fs_syscall_id, args);
             }
         }
@@ -46,16 +34,11 @@
 
         {
             if let Ok(task_syscall_id) = syscall_task::TaskSyscallId::try_from(syscall_id) {
-<<<<<<< HEAD
                 axlog::info!("[syscall] id = {:#?}, args = {:?}, entry", task_syscall_id, args);
-=======
-                error!("[syscall] id = {:#?}, args = {:?}, entry", task_syscall_id, args);
->>>>>>> dd3913ec
                 break syscall_task::task_syscall(task_syscall_id, args);
             }
         }
 
-<<<<<<< HEAD
         panic!(
             "unknown syscall id: {} td: {}",
             syscall_id,
@@ -70,14 +53,5 @@
         syscall_id,
         ans
     );
-=======
-        panic!("unknown syscall id: {}", syscall_id);
-    };
-
-    let ans = deal_result(ans);
-    if syscall_id != 96 && syscall_id != 98 {
-        error!("[syscall] id = {}, args = {:?}, return {}", syscall_id, args, ans);
-    }
->>>>>>> dd3913ec
     ans
 }
--- conflicted
+++ resolved
@@ -31,9 +31,6 @@
 
 char *strstr(const char *h, const char *n);
 
-<<<<<<< HEAD
-char *strerror(int n);
-=======
 char *strerror(int e);
 
 void *memcpy(void *restrict dest, const void *restrict src, size_t n);
@@ -45,7 +42,6 @@
 #ifdef AX_CONFIG_ALLOC
 char *strdup(const char *__s);
 #endif
->>>>>>> 322a8c34
 
 void *memcpy(void *restrict dest, const void *restrict src, size_t n);
 
